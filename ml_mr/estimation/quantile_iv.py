"""
Implementation of an IV method based on estimating quantiles of the exposure
distribution.
"""

import argparse
import json
import os
from typing import Iterable, List, Optional, Tuple, Any, Union, Type

import matplotlib.pyplot as plt
import pandas as pd
import torch
import torch.nn as nn
from torch.utils.data import DataLoader, Dataset, random_split
import pytorch_lightning as pl

from ..log_utils import info
from ..utils import (
    default_validate_args,
    parse_project_and_run_name,
    initialize_meta
)
from ..utils.models import MLP, OutcomeMLPBase
from ..utils.quantiles import QuantileLossMulti
from ..utils.training import train_model, resample_dataset
from ..utils.data import IVDataset, IVDatasetWithGenotypes
from ..utils import _cat
from .core import MREstimator

# Default values definitions.
# fmt: off
DEFAULTS = {
    "n_quantiles": 5,
    "exposure_hidden": [128, 64],
    "outcome_hidden": [64, 32],
    "exposure_learning_rate": 5e-4,
    "outcome_learning_rate": 5e-4,
    "exposure_batch_size": 10_000,
    "outcome_batch_size": 10_000,
    "exposure_max_epochs": 1000,
    "outcome_max_epochs": 1000,
    "nmqn_penalty_lambda": 1,
    "exposure_weight_decay": 1e-4,
    "outcome_weight_decay": 1e-4,
    "exposure_add_input_batchnorm": False,
    "outcome_add_input_batchnorm": False,
    "accelerator": "gpu" if (
        torch.cuda.is_available() and torch.cuda.device_count() > 0
    ) else "cpu",
    "validation_proportion": 0.2,
    "outcome_type": "continuous",
    "output_dir": "quantile_iv_estimate",
    "activation": "GELU",
<<<<<<< HEAD
    "outcome_dim": 3,

=======
    "outcome_dim": 1,
>>>>>>> e6c6f5b8
}
# fmt: on


class ExposureQuantileMLP(MLP):
    def __init__(
        self,
        n_quantiles: int,
        input_size: int,
        hidden: Iterable[int],
        lr: float,
        weight_decay: float = 0,
        add_input_layer_batchnorm: bool = False,
        add_hidden_layer_batchnorm: bool = False,
        activations: Iterable[nn.Module] = [nn.GELU()],
    ):
        """The model will predict q quantiles."""
        assert n_quantiles >= 3
        # Previous implementation used:
        # (i + 1) / (n_quantiles + 1) for i in range(n_quantiles)]
        # However, it is more theoretically sound to use:
        self.quantiles = torch.tensor([
            (2 * k - 1) / (2 * n_quantiles) for k in range(1, n_quantiles + 1)]
        )

        loss = QuantileLossMulti(self.quantiles)

        super().__init__(
            input_size=input_size,
            hidden=hidden,
            out=n_quantiles,
            add_input_layer_batchnorm=add_input_layer_batchnorm,
            add_hidden_layer_batchnorm=add_hidden_layer_batchnorm,
            activations=activations,
            lr=lr,
            weight_decay=weight_decay,
            loss=loss
        )

    def on_fit_start(self) -> None:
        self.loss.quantiles = self.loss.quantiles.to(  # type: ignore
            device=self.device
        )
        return super().on_fit_start()

    def _step(self, batch, batch_index, log_prefix):
        x, _, ivs, covars = batch

        x_hat = self.forward(
            torch.hstack([tens for tens in (ivs, covars) if tens.numel() > 0])
        )

        loss = self.loss(x_hat, x)
        self.log(f"exposure_{log_prefix}_loss", loss)
        return loss


class ExposureNMQN(MLP):
    def __init__(
        self,
        n_quantiles: int,
        input_size: int,
        hidden: Iterable[int],
        lr: float,
        pen_lambda: float = 1,
        weight_decay: float = 0,
        add_input_layer_batchnorm: bool = False,
        add_hidden_layer_batchnorm: bool = False,
        activations: Iterable[nn.Module] = [nn.GELU()],
    ):
        """The model will predict q quantiles."""
        assert n_quantiles >= 3
        self.quantiles = torch.tensor([
            (2 * k - 1) / (2 * n_quantiles) for k in range(1, n_quantiles + 1)]
        )

        loss = QuantileLossMulti(self.quantiles)
        hidden = list(hidden)
        assert len(hidden) >= 2

        super().__init__(
            input_size=input_size,
            hidden=hidden[:-1],
            out=hidden[-1],
            add_input_layer_batchnorm=add_input_layer_batchnorm,
            add_hidden_layer_batchnorm=add_hidden_layer_batchnorm,
            activations=activations,
            lr=lr,
            weight_decay=weight_decay,
            loss=loss,
            _save_hyperparams=False
        )

        self.mlp.append(nn.Sigmoid())

        self.save_hyperparameters()
        self.deltas = nn.Linear(hidden[-1] + 1, n_quantiles, bias=False)

    def on_fit_start(self) -> None:
        self.loss.quantiles = self.loss.quantiles.to(  # type: ignore
            device=self.device
        )
        return super().on_fit_start()

    def penalty(self):
        return self.l1_penalty_vec(self.deltas.weight)

    @staticmethod
    def l1_penalty_vec(d):
        M = torch.sum(torch.max(torch.tensor(0), -d[1:, 1:]), dim=0)
        d0_clipped = torch.clip(d[0, 1:], min=M)
        penalty = torch.mean(torch.abs(d[0, 1:] - d0_clipped))
        return penalty

    def forward(self, x):
        mlp_out = super().forward(x)
        mlp_out = torch.hstack((
            torch.ones(mlp_out.size(0), 1, device=self.device),
            mlp_out
        ))

        betas = torch.cumsum(self.deltas.weight, dim=1)

        return mlp_out @ betas.T

    def _step(self, batch, batch_index, log_prefix):
        x, _, ivs, covars = batch

        qhat = self.forward(
            torch.hstack([tens for tens in (ivs, covars) if tens.numel() > 0])
        )

        qloss = self.loss(qhat, x)
        pen = self.penalty()
        loss = qloss + self.hparams.pen_lambda * pen

        self.log(f"exposure_{log_prefix}_qloss", qloss)
        self.log(f"exposure_{log_prefix}_pen", pen)
        self.log(f"exposure_{log_prefix}_loss", loss)

        return loss


QIVExposureNetType = Union[ExposureNMQN, ExposureQuantileMLP]


class OutcomeMLP(OutcomeMLPBase):
    def __init__(
        self,
        exposure_network: QIVExposureNetType,
        input_size: int,
        hidden: Iterable[int],
        lr: float,
        weight_decay: float = 0,
        binary_outcome: bool = False,
        add_input_layer_batchnorm: bool = False,
        add_hidden_layer_batchnorm: bool = False,
        activations: Iterable[nn.Module] = [nn.GELU()],
<<<<<<< HEAD
        outcome_dim: int = 1        
=======
        outcome_dim: int = 1
>>>>>>> e6c6f5b8
    ):
        super().__init__(
            exposure_network=exposure_network,
            input_size=input_size,
            hidden=hidden,
            lr=lr,
            weight_decay=weight_decay,
            binary_outcome=binary_outcome,
            add_input_layer_batchnorm=add_input_layer_batchnorm,
            add_hidden_layer_batchnorm=add_hidden_layer_batchnorm,
            activations=activations,
<<<<<<< HEAD
        )

        self.outcome_dim = outcome_dim

        self.mlp = MLP(
            input_size=input_size,
            hidden=hidden,
            out=outcome_dim,
            add_input_layer_batchnorm=add_input_layer_batchnorm,
            add_hidden_layer_batchnorm=add_hidden_layer_batchnorm,
            activations=activations
=======
            outcome_dim=outcome_dim
>>>>>>> e6c6f5b8
        )


    def forward(  # type: ignore
        self,
        ivs: torch.Tensor,
        covars: Optional[torch.Tensor],
        taus: Optional[torch.Tensor] = None
    ):
        """Forward pass throught the exposure and outcome models."""
        if self.hparams.sqr:  # type: ignore
            assert taus is not None, "Need quantile samples if SQR enabled."

        x_hats = self.exposure_network(_cat(ivs, covars))
        n_q = x_hats.size(1)
        n = ivs.size(0)

        # Get outcome dimension from the network's output layer
<<<<<<< HEAD
        outcome_dim = self.mlp.mlp[-1].out_features
=======
        outcome_dim = self.mlp[-1].out_features
>>>>>>> e6c6f5b8
        y_hat = torch.zeros((n, outcome_dim), device=self.device)  # type: ignore

        for j in range(n_q):
            y_hat += self.mlp(_cat(x_hats[:, [j]], covars)) / n_q

        print(f"[OutcomeMLP.forward] x_hats shape: {x_hats.shape}, output y_hat shape: {y_hat.shape}")

        return y_hat


class QuantileIVEstimator(MREstimator):
    def __init__(
        self,
        exposure_network: QIVExposureNetType,
        outcome_network: OutcomeMLP,
        meta: dict,
        covars: Optional[torch.Tensor] = None,
    ):
        self.exposure_network = exposure_network
        self.outcome_network = outcome_network
        super().__init__(meta, covars)

    def iv_reg_function(
        self, x: torch.Tensor, covars: Optional[torch.Tensor] = None
    ) -> torch.Tensor:
        with torch.no_grad():
            return self.outcome_network.x_to_y(x, covars)

    @classmethod
    def from_results(cls, dir_name: str) -> "QuantileIVEstimator":
        with open(os.path.join(dir_name, "meta.json"), "rt") as f:
            meta = json.load(f)

        try:
            covars = torch.load(os.path.join(dir_name, "covariables.pt"))
        except FileNotFoundError:
            covars = None

        exposure_net_cls: Type[pl.LightningModule] = (
            ExposureNMQN if meta.get("nmqn", False)
            else ExposureQuantileMLP
        )

        exposure_network = exposure_net_cls.load_from_checkpoint(
            os.path.join(dir_name, "exposure_network.ckpt"),
            map_location=torch.device("cpu")
        )

        outcome_network = OutcomeMLP.load_from_checkpoint(
            os.path.join(dir_name, "outcome_network.ckpt"),
            exposure_network=exposure_network,
            map_location=torch.device("cpu")
        )

        outcome_network.eval()  # type: ignore

        return cls(exposure_network, outcome_network, meta=meta, covars=covars)


def main(args: argparse.Namespace) -> None:
    """Command-line interface entry-point."""
    default_validate_args(args)

    # Prepare train and validation datasets.
    # There is theoretically a little bit of leakage here because the histogram
    # or quantiles will be calculated including the validation dataset.
    # This should not have a big impact...
    dataset = IVDatasetWithGenotypes.from_argparse_namespace(args)
    print(f"[DEBUG] Outcome tensor shape: {dataset[0][1].shape}")
    print(f"[DEBUG] Number of outcomes parsed: {len(args.outcomes)}")


    # Automatically add the model hyperparameters.
    kwargs = {k: v for k, v in vars(args).items() if k in DEFAULTS.keys()}
    del kwargs["outcome_type"]

    fit_quantile_iv(
      dataset=dataset,
      fast=args.fast,
      wandb_project=args.wandb_project,
      nmqn=args.nmqn,
      resample=args.resample,
      binary_outcome=args.outcome_type == "binary",
      **kwargs,
  )



def train_exposure_model(
    n_quantiles: int,
    train_dataset: Dataset,
    val_dataset: Dataset,
    input_size: int,
    output_dir: str,
    hidden: List[int],
    activation: nn.Module,
    learning_rate: float,
    weight_decay: float,
    batch_size: int,
    add_input_batchnorm: bool,
    max_epochs: int,
    accelerator: Optional[str] = None,
    wandb_project: Optional[str] = None,
    nmqn_penalty_lambda: Optional[float] = None
) -> Tuple[Type[QIVExposureNetType], float]:
    info("Training exposure model.")
    kwargs = {
        "n_quantiles": n_quantiles,
        "input_size": input_size,
        "hidden": hidden,
        "activations": [activation],
        "lr": learning_rate,
        "weight_decay": weight_decay,
        "add_input_layer_batchnorm": add_input_batchnorm,
        "add_hidden_layer_batchnorm": True,
    }

    if nmqn_penalty_lambda is None:
        model = ExposureQuantileMLP(**kwargs)  # type: ignore
    else:
        model = ExposureNMQN(
            **kwargs,  # type: ignore
            pen_lambda=nmqn_penalty_lambda
        )

    return type(model), train_model(
        train_dataset,
        val_dataset,
        model=model,
        monitored_metric="exposure_val_loss",
        output_dir=output_dir,
        checkpoint_filename="exposure_network.ckpt",
        batch_size=batch_size,
        max_epochs=max_epochs,
        accelerator=accelerator,
        wandb_project=wandb_project
    )


def train_outcome_model(
    train_dataset: Dataset,
    val_dataset: Dataset,
    exposure_network: QIVExposureNetType,
    output_dir: str,
    hidden: List[int],
    activation: nn.Module,
    learning_rate: float,
    weight_decay: float,
    batch_size: int,
    add_input_batchnorm: bool,
    max_epochs: int,
    accelerator: Optional[str] = None,
    binary_outcome: bool = False,
    wandb_project: Optional[str] = None
) -> Tuple[Any, float]:
    info("Training outcome model.")
    n_covars = train_dataset[0][3].numel()

    # Get outcome dimension from training data
    outcome_dim = train_dataset[0][1].numel()
<<<<<<< HEAD

=======
    
>>>>>>> e6c6f5b8
    model = OutcomeMLP(
        exposure_network=exposure_network,
        input_size=1 + n_covars,
        lr=learning_rate,
        weight_decay=weight_decay,
        hidden=hidden,
        add_input_layer_batchnorm=add_input_batchnorm,
        binary_outcome=binary_outcome,
        activations=[activation],
        outcome_dim=outcome_dim,
    )

    info(f"Loss: {model.loss}")

    return type(model), train_model(
        train_dataset,
        val_dataset,
        model=model,
        monitored_metric="outcome_val_loss",
        output_dir=output_dir,
        checkpoint_filename="outcome_network.ckpt",
        batch_size=batch_size,
        max_epochs=max_epochs,
        accelerator=accelerator,
        wandb_project=wandb_project,
    )


def fit_quantile_iv(
    dataset: IVDataset,
    n_quantiles: int = DEFAULTS["n_quantiles"],  # type: ignore
    stage2_dataset: Optional[IVDataset] = None,  # type: ignore
    output_dir: str = DEFAULTS["output_dir"],  # type: ignore
    validation_proportion: float = DEFAULTS["validation_proportion"],  # type: ignore # noqa: E501
    fast: bool = False,
    binary_outcome: bool = False,
    resample: bool = False,
    nmqn: bool = False,
    nmqn_penalty_lambda: Optional[float] = DEFAULTS["nmqn_penalty_lambda"],  # type: ignore # noqa: E501
    exposure_hidden: List[int] = DEFAULTS["exposure_hidden"],  # type: ignore
    exposure_learning_rate: float = DEFAULTS["exposure_learning_rate"],  # type: ignore # noqa: E501
    exposure_weight_decay: float = DEFAULTS["exposure_weight_decay"],  # type: ignore # noqa: E501
    exposure_batch_size: int = DEFAULTS["exposure_batch_size"],  # type: ignore
    exposure_max_epochs: int = DEFAULTS["exposure_max_epochs"],  # type: ignore
    exposure_add_input_batchnorm: bool = DEFAULTS["exposure_add_input_batchnorm"],  # type: ignore # noqa: E501
    outcome_hidden: List[int] = DEFAULTS["outcome_hidden"],  # type: ignore
    outcome_learning_rate: float = DEFAULTS["outcome_learning_rate"],  # type: ignore # noqa: E501
    outcome_weight_decay: float = DEFAULTS["outcome_weight_decay"],  # type: ignore # noqa: E501
    outcome_batch_size: int = DEFAULTS["outcome_batch_size"],  # type: ignore
    outcome_max_epochs: int = DEFAULTS["outcome_max_epochs"],  # type: ignore
    outcome_add_input_batchnorm: bool = DEFAULTS["outcome_add_input_batchnorm"],  # type: ignore # noqa: E501
    activation: str = DEFAULTS["activation"],  # type: ignore
    accelerator: str = DEFAULTS["accelerator"],  # type: ignore
    wandb_project: Optional[str] = None,
    outcome_dim: int = 1,  
) -> QuantileIVEstimator:
    if resample:
        dataset = resample_dataset(dataset)  # type: ignore
        if stage2_dataset is not None:
            stage2_dataset = resample_dataset(stage2_dataset)  # type: ignore

    activation_str = activation
    activation_cls = getattr(nn, activation_str)
    if activation_str is None:
        raise ValueError(
            f"Requested activation: '{activation_str}' is not a class in "
            f"torch.nn."
        )
    else:
        # Attempt to instantiate. We don't support parametrized activations
        # with no default values, so this may fail.
        activation_inst = activation_cls()

    # Create output directory if needed.
    if not os.path.isdir(output_dir):
        os.makedirs(output_dir)

    # Metadata dictionary that will be saved alongside the results.
    meta = dict(locals())
    meta["model"] = "quantile_iv"
    meta.update(initialize_meta())
    meta.update(dataset.exposure_descriptive_statistics())
    meta["covariable_labels"] = dataset.covariable_labels
    meta["activation"] = activation_str  # Serialize str not class.
    del meta["dataset"]  # We don't serialize the dataset.
    del meta["stage2_dataset"]
    del meta["activation_cls"]
    del meta["activation_inst"]

    covars = dataset.save_covariables(output_dir)

    # Split here into train and val.
    train_dataset, val_dataset = random_split(
        dataset, [1 - validation_proportion, validation_proportion]
    )

    # If there is a separate dataset for stage2, we split it too, otherwise
    # we reuse the stage 1 dataset.
    if stage2_dataset is not None:
        assert dataset.covariable_labels == stage2_dataset.covariable_labels
        stg2_train_dataset, stg2_val_dataset = random_split(
            stage2_dataset, [1 - validation_proportion, validation_proportion]
        )
    else:
        stg2_train_dataset, stg2_val_dataset = (
            train_dataset, val_dataset
        )

    exposure_class, exposure_val_loss = train_exposure_model(
        n_quantiles=n_quantiles,
        train_dataset=train_dataset,
        val_dataset=val_dataset,
        input_size=dataset.n_exog(),
        output_dir=output_dir,
        hidden=exposure_hidden,
        activation=activation_inst,
        learning_rate=exposure_learning_rate,
        weight_decay=exposure_weight_decay,
        batch_size=exposure_batch_size,
        add_input_batchnorm=exposure_add_input_batchnorm,
        max_epochs=exposure_max_epochs,
        accelerator=accelerator,
        wandb_project=wandb_project,
        nmqn_penalty_lambda=nmqn_penalty_lambda if nmqn else None
    )

    meta["exposure_val_loss"] = exposure_val_loss

    exposure_network = exposure_class.load_from_checkpoint(
        os.path.join(output_dir, "exposure_network.ckpt"),
    ).to(torch.device("cpu")).eval()  # type: ignore

    exposure_network.freeze()

    if not fast:
        plot_exposure_model(
            exposure_network,
            val_dataset,
            output_filename=os.path.join(
                output_dir, "exposure_model_predictions.png"
            ),
        )


    outcome_class, outcome_val_loss = train_outcome_model(
        train_dataset=stg2_train_dataset,
        val_dataset=stg2_val_dataset,
        exposure_network=exposure_network,
        output_dir=output_dir,
        hidden=outcome_hidden,
        activation=activation_inst,
        learning_rate=outcome_learning_rate,
        weight_decay=outcome_weight_decay,
        batch_size=outcome_batch_size,
        add_input_batchnorm=outcome_add_input_batchnorm,
        max_epochs=outcome_max_epochs,
        accelerator=accelerator,
        binary_outcome=binary_outcome,
        wandb_project=wandb_project,
    )

    meta["outcome_val_loss"] = outcome_val_loss

    outcome_network = outcome_class.load_from_checkpoint(
        os.path.join(output_dir, "outcome_network.ckpt"),
        exposure_network=exposure_network,
    ).eval().to(torch.device("cpu"))  # type: ignore

    # Training the 2nd stage model copies the exposure net to the GPU.
    # Here, we ensure they're on the same device.
    exposure_network.to(outcome_network.device)

    estimator = QuantileIVEstimator(
        exposure_network, outcome_network, meta, covars
    )

    # Save the metadata, estimator statistics and log artifact to WandB if
    # required.
    with open(os.path.join(output_dir, "meta.json"), "wt") as f:
        try:
            json.dump(meta, f)
        except ValueError as e:
            print("Error serializing metadata.")
            print(meta)
            print(e)
            raise e

    if not fast:
        save_estimator_statistics(
        estimator,
        domain=meta["domain"],
        output_prefix=os.path.join(output_dir, "causal_estimates"),
        outcome_dim=outcome_dim,  # ← add this line
    )


    if wandb_project is not None:
        import wandb
        _, run_name = parse_project_and_run_name(wandb_project)
        artifact = wandb.Artifact(
            "results" if run_name is None else f"{run_name}_results",
            type="results"
        )
        artifact.add_dir(output_dir)
        wandb.log_artifact(artifact)
        wandb.finish()

    return estimator


@torch.no_grad()
def plot_exposure_model(
    exposure_network: QIVExposureNetType,
    val_dataset: Dataset,
    output_filename: str
):
    assert hasattr(val_dataset, "__len__")
    dataloader = DataLoader(val_dataset, batch_size=len(val_dataset))
    true_x, _, ivs, covariables = next(iter(dataloader))

    input = torch.hstack(
        [tens for tens in (ivs, covariables) if tens.numel() > 0]
    )

    predicted_quantiles = exposure_network(input)

    def identity_line(ax=None, ls='--', *args, **kwargs):
        # see: https://stackoverflow.com/q/22104256/3986320
        ax = ax or plt.gca()
        identity, = ax.plot([], [], ls=ls, *args, **kwargs)

        def callback(axes):
            low_x, high_x = ax.get_xlim()
            low_y, high_y = ax.get_ylim()
            low = min(low_x, low_y)
            high = max(high_x, high_y)
            identity.set_data([low, high], [low, high])

        callback(ax)
        ax.callbacks.connect('xlim_changed', callback)
        ax.callbacks.connect('ylim_changed', callback)
        return ax

    for q in range(predicted_quantiles.size(1)):
        plt.scatter(
            true_x,
            predicted_quantiles[:, q].detach().numpy(),
            label="q={:.2f}".format(exposure_network.quantiles[q].item()),
            s=1,
            alpha=0.2,
        )
    identity_line(lw=1, color="black")
    plt.xlabel("Observed X")
    plt.ylabel("Predicted X (quantiles)")
    plt.legend()

    plt.savefig(output_filename, dpi=400)
    plt.clf()
    plt.close()


def save_estimator_statistics(
    estimator: QuantileIVEstimator,
    domain: Tuple[float, float],
    output_prefix: str = "causal_estimates",
    outcome_dim: int = 1
):
    # Save the causal effect over the domain.
    xs = torch.linspace(domain[0], domain[1], 500).reshape(-1, 1)
    ys = estimator.avg_iv_reg_function(xs)
<<<<<<< HEAD
    print(f"[save_estimator_statistics] ys shape: {ys.shape}")
=======
    
    # Create dataframe with multiple outcome columns if needed
    df_data = {"x": xs.reshape(-1)}
    
    if ys.dim() == 1:
        # Single outcome
        df_data["y_do_x"] = ys.reshape(-1)
    else:
        # Multiple outcomes
        for i in range(ys.size(1)):
            df_data[f"y_do_x_{i+1}"] = ys[:, i]
    
    df = pd.DataFrame(df_data)

    plt.figure()
    
    if ys.dim() == 1:
        plt.scatter(df["x"], df["y_do_x"], label="Estimated IV regression", s=3)
        
        if "y_do_x_lower" in df.columns:
            # Add the CI on the plot.
            plt.fill_between(
                df["x"],
                df["y_do_x_lower"],  # type: ignore
                df["y_do_x_upper"],  # type: ignore
                color="#dddddd",
                zorder=-1,
                label="Prediction interval"
            )
    else:
        # Multiple outcomes - plot each one
        for i in range(ys.size(1)):
            plt.scatter(df["x"], df[f"y_do_x_{i+1}"], 
                       label=f"Outcome {i+1}", s=3)
>>>>>>> e6c6f5b8


    # Prepare data dictionary for CSV
    df_data = {"x": xs.reshape(-1).numpy()}

    if ys.dim() == 1:
        # Single outcome
        df_data["y_do_x"] = ys.reshape(-1).numpy()

        # Plot single outcome
        plt.figure()
        plt.scatter(df_data["x"], df_data["y_do_x"], label="Estimated IV regression", s=3)
        plt.xlabel("X")
        plt.ylabel("Y")
        plt.legend()
        plt.savefig(f"{output_prefix}.png", dpi=600)
        plt.clf()

    else:
        # Multivariable outcome
        for i in range(ys.size(1)):
            col_name = f"y_do_x_{i+1}"
            df_data[col_name] = ys[:, i].numpy()

            # Plot each outcome separately
            plt.figure()
            plt.scatter(df_data["x"], df_data[col_name], label=f"Outcome {i+1}", s=3)
            plt.xlabel("X")
            plt.ylabel(f"Y{i+1}")
            plt.legend()
            plt.savefig(f"{output_prefix}_Y{i+1}.png", dpi=600)
            plt.clf()

    # Save all to one CSV
    df = pd.DataFrame(df_data)
    df.to_csv(f"{output_prefix}.csv", index=False)


def configure_argparse(parser) -> None:
    parser.add_argument(
        "--n-quantiles", "-q",
        type=int,
        help="Number of quantiles of the exposure distribution to estimate in "
        "the exposure model.",
        default=DEFAULTS["n_quantiles"]
    )

    parser.add_argument("--output-dir", default=DEFAULTS["output_dir"])
    
    parser.add_argument(
        "--outcome-dim",
        type=int,
        default=DEFAULTS["outcome_dim"],
        help="Number of outcome dimensions for multivariable outcomes."
    )

    parser.add_argument(
        "--outcome-dim",
        type=int,
        default=DEFAULTS["outcome_dim"],
        help="Number of outcome dimensions for multivariable outcomes."
    )

    parser.add_argument(
        "--fast",
        help="Disable plotting and logging of causal effects.",
        action="store_true",
    )

    parser.add_argument(
        "--outcome-type",
        default=DEFAULTS["outcome_type"],
        choices=["continuous", "binary"],
        help="Variable type for the outcome (binary vs continuous).",
    )

    parser.add_argument(
        "--nmqn",
        action="store_true"
    )

    parser.add_argument(
        "--nmqn-penalty-lambda",
        type=float,
        default=DEFAULTS["nmqn_penalty_lambda"]
    )

    parser.add_argument(
        "--validation-proportion",
        type=float,
        default=DEFAULTS["validation_proportion"],
    )

    parser.add_argument(
        "--accelerator",
        default=DEFAULTS["accelerator"],
        help="Accelerator (e.g. gpu, cpu, mps) use to train the model. This "
        "will be passed to Pytorch Lightning.",
    )

    parser.add_argument(
        "--resample",
        help="Resample with replacement to do bootstrapping.",
        action="store_true"
    )

    parser.add_argument(
        "--wandb-project",
        default=None,
        type=str,
        help="Activates the Weights and Biases logger using the provided "
             "project name. Patterns such as project:run_name are also "
             "allowed."
    )

    # TODO add support for this for all estimators.
    parser.add_argument(
        "--activation",
        default=DEFAULTS["activation"],
        type=str,
        help="Activation function (name should be a valid class in torch.nn)",
    )

    MLP.add_mlp_arguments(
        parser,
        "exposure-",
        "Exposure Model Parameters",
        defaults={
            "hidden": DEFAULTS["exposure_hidden"],
            "batch-size": DEFAULTS["exposure_batch_size"],
        },
    )

    MLP.add_mlp_arguments(
        parser,
        "outcome-",
        "Outcome Model Parameters",
        defaults={
            "hidden": DEFAULTS["outcome_hidden"],
            "batch-size": DEFAULTS["outcome_batch_size"],
        },
    )

    IVDatasetWithGenotypes.add_dataset_arguments(parser)


# Standard names for estimators.
estimate = fit_quantile_iv
load = QuantileIVEstimator.from_results

if __name__ == "__main__":
    parser = argparse.ArgumentParser()
    configure_argparse(parser)
    args = parser.parse_args()
    main(args)

load = QuantileIVEstimator.from_results<|MERGE_RESOLUTION|>--- conflicted
+++ resolved
@@ -52,12 +52,7 @@
     "outcome_type": "continuous",
     "output_dir": "quantile_iv_estimate",
     "activation": "GELU",
-<<<<<<< HEAD
     "outcome_dim": 3,
-
-=======
-    "outcome_dim": 1,
->>>>>>> e6c6f5b8
 }
 # fmt: on
 
@@ -216,11 +211,7 @@
         add_input_layer_batchnorm: bool = False,
         add_hidden_layer_batchnorm: bool = False,
         activations: Iterable[nn.Module] = [nn.GELU()],
-<<<<<<< HEAD
         outcome_dim: int = 1        
-=======
-        outcome_dim: int = 1
->>>>>>> e6c6f5b8
     ):
         super().__init__(
             exposure_network=exposure_network,
@@ -232,7 +223,6 @@
             add_input_layer_batchnorm=add_input_layer_batchnorm,
             add_hidden_layer_batchnorm=add_hidden_layer_batchnorm,
             activations=activations,
-<<<<<<< HEAD
         )
 
         self.outcome_dim = outcome_dim
@@ -244,9 +234,6 @@
             add_input_layer_batchnorm=add_input_layer_batchnorm,
             add_hidden_layer_batchnorm=add_hidden_layer_batchnorm,
             activations=activations
-=======
-            outcome_dim=outcome_dim
->>>>>>> e6c6f5b8
         )
 
 
@@ -265,12 +252,7 @@
         n = ivs.size(0)
 
         # Get outcome dimension from the network's output layer
-<<<<<<< HEAD
         outcome_dim = self.mlp.mlp[-1].out_features
-=======
-        outcome_dim = self.mlp[-1].out_features
->>>>>>> e6c6f5b8
-        y_hat = torch.zeros((n, outcome_dim), device=self.device)  # type: ignore
 
         for j in range(n_q):
             y_hat += self.mlp(_cat(x_hats[:, [j]], covars)) / n_q
@@ -430,22 +412,6 @@
 
     # Get outcome dimension from training data
     outcome_dim = train_dataset[0][1].numel()
-<<<<<<< HEAD
-
-=======
-    
->>>>>>> e6c6f5b8
-    model = OutcomeMLP(
-        exposure_network=exposure_network,
-        input_size=1 + n_covars,
-        lr=learning_rate,
-        weight_decay=weight_decay,
-        hidden=hidden,
-        add_input_layer_batchnorm=add_input_batchnorm,
-        binary_outcome=binary_outcome,
-        activations=[activation],
-        outcome_dim=outcome_dim,
-    )
 
     info(f"Loss: {model.loss}")
 
@@ -705,45 +671,7 @@
     # Save the causal effect over the domain.
     xs = torch.linspace(domain[0], domain[1], 500).reshape(-1, 1)
     ys = estimator.avg_iv_reg_function(xs)
-<<<<<<< HEAD
     print(f"[save_estimator_statistics] ys shape: {ys.shape}")
-=======
-    
-    # Create dataframe with multiple outcome columns if needed
-    df_data = {"x": xs.reshape(-1)}
-    
-    if ys.dim() == 1:
-        # Single outcome
-        df_data["y_do_x"] = ys.reshape(-1)
-    else:
-        # Multiple outcomes
-        for i in range(ys.size(1)):
-            df_data[f"y_do_x_{i+1}"] = ys[:, i]
-    
-    df = pd.DataFrame(df_data)
-
-    plt.figure()
-    
-    if ys.dim() == 1:
-        plt.scatter(df["x"], df["y_do_x"], label="Estimated IV regression", s=3)
-        
-        if "y_do_x_lower" in df.columns:
-            # Add the CI on the plot.
-            plt.fill_between(
-                df["x"],
-                df["y_do_x_lower"],  # type: ignore
-                df["y_do_x_upper"],  # type: ignore
-                color="#dddddd",
-                zorder=-1,
-                label="Prediction interval"
-            )
-    else:
-        # Multiple outcomes - plot each one
-        for i in range(ys.size(1)):
-            plt.scatter(df["x"], df[f"y_do_x_{i+1}"], 
-                       label=f"Outcome {i+1}", s=3)
->>>>>>> e6c6f5b8
-
 
     # Prepare data dictionary for CSV
     df_data = {"x": xs.reshape(-1).numpy()}
